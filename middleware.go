--- conflicted
+++ resolved
@@ -164,29 +164,26 @@
 		},
 	)
 
-<<<<<<< HEAD
 	p.numberOfConcurrentRequests = prometheus.NewGauge(prometheus.GaugeOpts{
-		Subsystem: subsystem,
+		Subsystem: p.subsystem,
 		Name:      "concurrent_requests",
 		Help:      "Number of concurrent requests",
 	},
 	)
 
-	prometheus.MustRegister(
+	collectors := []prometheus.Collector{
 		p.numberOfConcurrentRequests,
 		p.reqCnt,
 		p.reqDur,
 		p.reqSize,
 		p.respSize,
-	)
-=======
-	if p.registry != nil {
-		p.registry.MustRegister(p.reqCnt, p.reqDur, p.reqSize, p.respSize)
-	} else {
-		prometheus.MustRegister(p.reqCnt, p.reqDur, p.reqSize, p.respSize)
 	}
 
->>>>>>> c6a13591
+	if p.registry != nil {
+		p.registry.MustRegister(collectors...)
+	} else {
+		prometheus.MustRegister(collectors...)
+	}
 }
 
 func acquireRequestFromPool() *fasthttp.Request {
